--- conflicted
+++ resolved
@@ -1973,12 +1973,9 @@
         if (state.sourceMenuOpen) {
             requestAnimationFrame(updateSourceMenuPosition);
         }
-<<<<<<< HEAD
         if (state.qualityMenuOpen) {
             requestAnimationFrame(updatePlayerQualityMenuPosition);
         }
-=======
->>>>>>> 02c525f7
     }
 
     // 新增：隐藏搜索结果 - 优化立即收起
@@ -1987,12 +1984,9 @@
         if (state.sourceMenuOpen) {
             requestAnimationFrame(updateSourceMenuPosition);
         }
-<<<<<<< HEAD
         if (state.qualityMenuOpen) {
             requestAnimationFrame(updatePlayerQualityMenuPosition);
         }
-=======
->>>>>>> 02c525f7
         // 立即清空搜索结果内容
         dom.searchResults.innerHTML = "";
     }
